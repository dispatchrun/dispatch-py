--- conflicted
+++ resolved
@@ -69,11 +69,7 @@
         self.execute()
 
         # Validate results.
-<<<<<<< HEAD
         resp = self.servicer.response_for(dispatch_id)
-        self.assertEqual(any_unpickle(resp.exit.result.output), "Hello world: 52")
-=======
-        resp = self.servicer.responses[dispatch_id]
         self.assertEqual(any_unpickle(resp.exit.result.output), "Hello world: 52")
 
     def test_simple_missing_signature(self):
@@ -93,5 +89,4 @@
                 "message": 'Expected "Signature-Input" header field to be present',
             }
         else:
-            assert False, "Expected HTTPStatusError"
->>>>>>> f9a83003
+            assert False, "Expected HTTPStatusError"