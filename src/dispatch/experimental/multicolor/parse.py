import ast
import inspect
<<<<<<< HEAD
import textwrap
from typing import cast
=======
>>>>>>> cbe54c64
from types import FunctionType
from typing import cast


def parse_function(fn: FunctionType) -> tuple[ast.Module, ast.FunctionDef]:
    """Parse an AST from a function. The function source must be available.

    Args:
        fn: The function to parse.

    Raises:
        NoSourceError: If the function source cannot be retrieved.
    """
    try:
        src = inspect.getsource(fn)
    except TypeError as e:
        # The source is not always available. For example, the function
        # may be defined in a C extension, or may be a builtin function.
        raise NoSourceError from e
    except OSError as e:
        raise NoSourceError from e

    try:
        module = ast.parse(src)
    except IndentationError:
        module = ast.parse(textwrap.dedent(src))

    fn_def = cast(ast.FunctionDef, module.body[0])
    return module, fn_def


class NoSourceError(RuntimeError):
    """Function source code is not available."""<|MERGE_RESOLUTION|>--- conflicted
+++ resolved
@@ -1,10 +1,6 @@
 import ast
 import inspect
-<<<<<<< HEAD
 import textwrap
-from typing import cast
-=======
->>>>>>> cbe54c64
 from types import FunctionType
 from typing import cast
 
