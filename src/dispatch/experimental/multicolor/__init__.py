--- conflicted
+++ resolved
@@ -1,10 +1,5 @@
-<<<<<<< HEAD
-from .compile import compile_function, NoSourceError
-from .yields import yields, CustomYield, GeneratorYield
-=======
-from .compile import compile_function
+from .compile import NoSourceError, compile_function
 from .yields import CustomYield, GeneratorYield, yields
->>>>>>> cbe54c64
 
 __all__ = [
     "compile_function",
