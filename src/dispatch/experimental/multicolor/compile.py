--- conflicted
+++ resolved
@@ -7,13 +7,8 @@
 from typing import cast
 
 from .desugar import desugar_function
-<<<<<<< HEAD
-from .generator import is_generator, empty_generator
-from .parse import parse_function, NoSourceError
-=======
 from .generator import empty_generator, is_generator
-from .parse import NoSourceError, parse_function, repair_indentation
->>>>>>> cbe54c64
+from .parse import NoSourceError, parse_function
 from .template import rewrite_template
 from .yields import CustomYield, GeneratorYield
 
